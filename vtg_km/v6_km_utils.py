--- conflicted
+++ resolved
@@ -61,12 +61,8 @@
     - ids: List of organization IDs
     - time_column_name: Name of the column representing time
     - censor_column_name: Name of the column representing censoring
-<<<<<<< HEAD
-    - binning: Simple KM or use binning to obfuscate events
+    - bin_size: Simple KM or use binning to obfuscate events
     - filter_value: Value to be filtered in specified column, both from node configuration
-=======
-    - bin_size: Simple KM or use binning to obfuscate events
->>>>>>> 4d0e7d51
 
     Returns:
     - Tuple containing Kaplan-Meier curve (DataFrame) and local event tables (list of DataFrames)
