--- conflicted
+++ resolved
@@ -11,13 +11,10 @@
     client: AlgorithmClient,
     time_column: str,
     censor_column: str,
-<<<<<<< HEAD
     binning: bool = False,
     bins: dict = None,
-=======
     cohort_id: Union[int, str],
-    query_string: str = None, 
->>>>>>> 3f9e315c
+    query_string: str = None,
     organization_ids: List[int] = None
 ) -> Dict[str, Union[str, List[str]]]:
     """Compute Kaplan-Meier curve in a federated environment.
@@ -45,12 +42,9 @@
         ids=ids,
         time_column=time_column,
         censor_column=censor_column,
-<<<<<<< HEAD
         binning=binning,
         bins=bins
-=======
         cohort_id=cohort_id
->>>>>>> 3f9e315c
     )
     return {'kaplanMeier': km.to_json(), 'local_event_tables': [t.to_json() for t in local_event_tables]}
 
@@ -60,13 +54,10 @@
     ids: List[int],
     time_column: str,
     censor_column: str,
-<<<<<<< HEAD
     binning: bool = False,
     bins: dict = None
-=======
     cohort_id: Union[int, str],
     query_string: str = None
->>>>>>> 3f9e315c
 ) -> Tuple[pd.DataFrame, List[pd.DataFrame]]:
     """Calculate Kaplan-Meier curve and local event tables.
 
@@ -106,20 +97,12 @@
             info(f'Exception occurred with input \'bins\': {e}')
 
     info('Collecting local event tables')
-<<<<<<< HEAD
-    kwargs_dict = {
-        'time_column': time_column,
-        'unique_event_times': list(unique_event_times),
-        'censor_column': censor_column,
-        'binning': binning
-    }
-=======
     kwargs_dict = dict(
         time_column=time_column,
         unique_event_times=list(unique_event_times),
         censor_column=censor_column,
+        binning=binning,
         cohort_id=cohort_id)
->>>>>>> 3f9e315c
     method = 'get_km_event_table'
     local_event_tables = launch_subtask(client, [method, kwargs_dict, ids])
     local_event_tables = [pd.read_json(event_table) for event_table in local_event_tables]
@@ -171,8 +154,8 @@
     time_column = kwargs.get("time_column", "T")
     unique_event_times = kwargs.get("unique_event_times")
     censor_column = kwargs.get("censor_column", "C")
-<<<<<<< HEAD
     binning = kwargs.get("binning")
+    cohort_id = kwargs.get("cohort_id")
 
     # Apply binning to obfuscate event times
     if binning:
@@ -182,14 +165,12 @@
             df[time_column], bins=unique_event_times,
             labels=unique_event_times[1:]
         ))
-=======
-    cohort_id = kwargs.get("cohort_id")
-
-    # filter the local dataframe with the query
+    
+
+    # Filter the local dataframe with the query
     info(f"Overall number of patients: {df.shape[0]}")
     df = df.query(f"COHORT_DEFINITION_ID == {cohort_id}")
     info(f"Number of patients in the cohort #{cohort_id}: {df.shape[0]}")
->>>>>>> 3f9e315c
 
     # Calculate death counts at each unique event time
     death = df.groupby(time_column, as_index=False).sum().rename(columns={censor_column: 'Deaths'})[[time_column, 'Deaths']]
