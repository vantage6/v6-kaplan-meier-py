--- conflicted
+++ resolved
@@ -1,29 +1,18 @@
-<<<<<<< HEAD
-import time
 import numpy as np
 import pandas as pd
-from vantage6.tools.util import info
-
-
-def master(
-        client, data, time_col, censor_col, method='km', bins=None,
-        organization_ids=None
-):
-    """This package does the following:
-            2. Calculates the coordinates of the Kaplan Meier curve
-=======
 from typing import Any, List, Dict, Tuple, Union
-import pandas as pd
-import numpy as np
 from vantage6.algorithm.client import AlgorithmClient
 from vantage6.algorithm.tools.util import info
 from vantage6.algorithm.tools.decorators import algorithm_client, data
+
 
 @algorithm_client
 def master(
     client: AlgorithmClient,
     time_column: str,
     censor_column: str,
+    method: str = 'km',
+    bins: dict = None,
     organization_ids: List[int] = None
 ) -> Dict[str, Union[str, List[str]]]:
     """Compute Kaplan-Meier curve in a federated environment.
@@ -32,11 +21,11 @@
     - client: Vantage6 client object
     - time_column: Name of the column representing time
     - censor_column: Name of the column representing censoring
+    - method: Simple KM or use binning to obfuscate events
     - organization_ids: List of organization IDs to include (default: None, includes all)
 
     Returns:
     - Dictionary containing Kaplan-Meier curve and local event tables
->>>>>>> e830a965
     """
     info('Collecting information on participating organizations')
     if not isinstance(organization_ids, list):
@@ -46,64 +35,24 @@
         ids = organization_ids
     info(f'Sending task to organizations {ids}')
 
-<<<<<<< HEAD
-    info(f'Sending task to organizations {ids}')
-    km, local_event_tables = calculate_KM(
-        client, ids, time_col, censor_col, method, bins
-    )
-
-    return {'kaplanMeier': km, 'local_event_tables': local_event_tables}
-
-
-def calculate_KM(client, ids, time_col, censor_col, method, bins):
-
-    if method == 'km':
-        # Get local unique time events
-        kwargs_dict = {'time_col': time_col}
-        method = 'get_unique_event_times'
-        results = subtaskLauncher(client, [method, kwargs_dict, ids])
-
-        # Combine local unique times into global times
-        local_uet = []
-        for output in results:
-            local_uet.append(output['unique_event_times'])
-        local_uet.append([0])
-        unique_event_times = list(
-            set([item for sublist in local_uet for item in sublist])
-        )
-    elif method == 'binning':
-        try:
-            # Define bins for time events
-            unique_event_times = list(
-                range(0, bins['maxtime']+bins['size'], bins['size'])
-            )
-        except Exception as e:
-            info(f'Exception occurred with input \'bins\': {e}')
-    else:
-        info(f'Unknown method: {method}')
-
-    ##### 2) Ask to calculate local event tables #####
-
-    kwargs_dict = {
-        'time_col': time_col,
-        'censor_col': censor_col,
-        'unique_event_times': unique_event_times,
-        'method': method
-    }
-=======
     km, local_event_tables = calculate_km(
         client=client,
         ids=ids,
         time_column=time_column,
-        censor_column=censor_column
+        censor_column=censor_column,
+        method=method,
+        bins=bins
     )
     return {'kaplanMeier': km.to_json(), 'local_event_tables': [t.to_json() for t in local_event_tables]}
+
 
 def calculate_km(
     client: AlgorithmClient,
     ids: List[int],
     time_column: str,
-    censor_column: str
+    censor_column: str,
+    method: str = 'km',
+    bins: dict = None
 ) -> Tuple[pd.DataFrame, List[pd.DataFrame]]:
     """Calculate Kaplan-Meier curve and local event tables.
 
@@ -112,6 +61,7 @@
     - ids: List of organization IDs
     - time_column: Name of the column representing time
     - censor_column: Name of the column representing censoring
+    - method: Simple KM or use binning to obfuscate events
 
     Returns:
     - Tuple containing Kaplan-Meier curve (DataFrame) and local event tables (list of DataFrames)
@@ -125,9 +75,24 @@
         unique_event_times |= set(local_unique_event_times)
     info(f'Collected unique event times for {len(local_unique_event_times_aggregated)} organization(s)')
 
+    # Apply binning to obfuscate event times
+    if method == 'binning':
+        try:
+            # Define bins for time events
+            info('Binning unique times')
+            unique_event_times = list(
+                range(0, np.max(unique_event_times)+bins['size'], bins['size'])
+            )
+        except Exception as e:
+            info(f'Exception occurred with input \'bins\': {e}')
+
     info('Collecting local event tables')
-    kwargs_dict = {'time_column': time_column, 'unique_event_times': list(unique_event_times), "censor_column": censor_column}
->>>>>>> e830a965
+    kwargs_dict = {
+        'time_column': time_column,
+        'unique_event_times': list(unique_event_times),
+        'censor_column': censor_column,
+        'method': method
+    }
     method = 'get_km_event_table'
     local_event_tables = launch_subtask(client, [method, kwargs_dict, ids])
     local_event_tables = [pd.read_json(event_table) for event_table in local_event_tables]
@@ -150,43 +115,12 @@
     - df: Input DataFrame
     - kwargs: Additional keyword arguments, including time_column
 
-<<<<<<< HEAD
-
-def RPC_get_unique_event_times(
-        data, time_col, data_set=None, filt=None, median_lp=None
-):
-    """Get Unique Event Times
-    """
-    # df = data_selector(data, data_set,filt, median_lp) #data_set, filt=None, median_lp=None)
-    return {
-        "unique_event_times": data[time_col].unique()
-    }
-
-
-def RPC_get_km_event_table(
-        data, time_col, unique_event_times, censor_col, method
-):
-    df = data.copy()
-
-    if method == 'binning':
-        # Bin event time data
-        df[time_col] = np.float16(pd.cut(
-            df[time_col], bins=unique_event_times, labels=unique_event_times[1:]
-        ))
-
-    info(str(len(df)))
-    death = df.groupby(time_col, as_index=False).sum().rename(columns={censor_col: 'Deaths'})[[time_col, 'Deaths']]
-    death = pd.DataFrame(unique_event_times, columns=[time_col]).merge(death, on=time_col, how='left').fillna(0)
-
-    total = df.groupby(time_col, as_index=False).count().rename(columns={censor_col: 'Total'})[[time_col, 'Total']]
-    total = pd.DataFrame(unique_event_times, columns=[time_col]).merge(total, on=time_col, how='left').fillna(0)
-=======
     Returns:
     - List of unique event times
     """
     time_column = kwargs.get("time_column")
     return df[time_column].unique().tolist()
->>>>>>> e830a965
+
 
 @data(1)
 def get_km_event_table(df: pd.DataFrame, *args, **kwargs) -> str:
@@ -205,6 +139,16 @@
     time_column = kwargs.get("time_column", "T")
     unique_event_times = kwargs.get("unique_event_times")
     censor_column = kwargs.get("censor_column", "C")
+    method = kwargs.get("method")
+
+    # Apply binning to obfuscate event times
+    if method == 'binning':
+        # Bin event time data
+        info('Binning event times to compute tables')
+        df[time_column] = np.float16(pd.cut(
+            df[time_column], bins=unique_event_times,
+            labels=unique_event_times[1:]
+        ))
 
     # Calculate death counts at each unique event time
     death = df.groupby(time_column, as_index=False).sum().rename(columns={censor_column: 'Deaths'})[[time_column, 'Deaths']]
